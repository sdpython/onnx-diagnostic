import inspect
from typing import Any, Callable, Dict, Iterable, List, Optional, Tuple, Union
import numpy as np
import torch
from ..helpers import string_type

DYNAMIC_SHAPES = Tuple[Tuple[Any, ...], Dict[str, Any]]


class ModelInputs:
    """
    Wraps a model and a couple of sets of valid inputs.
    Based on that information, the class is able to infer the dynamic shapes
    for :func:`torch.export.export`.

    :param model: model to export
    :param inputs: list of valid set of inputs
    :param level: if this module is a submodule, it is the level of submodule
    :param method_name: by default, the forward method is processed but it
        could be another one
    :param name: a name, mostly for debugging purposes

    Examples:

    **args**

    .. runpython::
        :showcode:

        import pprint
        import torch
        from onnx_diagnostic.export import ModelInputs


        class Model(torch.nn.Module):
            def forward(self, x, y):
                return x + y


        model = Model()
        x = torch.randn((5, 6))
        y = torch.randn((1, 6))
        model(x, y)  # to check it works

        inputs = [(x, y), (torch.randn((7, 8)), torch.randn((1, 8)))]
        mi = ModelInputs(Model(), inputs)
        ds = mi.guess_dynamic_shapes()
        pprint.pprint(ds)

    **kwargs**

    .. runpython::
        :showcode:

        import pprint
        import torch
        from onnx_diagnostic.export import ModelInputs

        class Model(torch.nn.Module):
            def forward(self, x, y):
                return x + y


        model = Model()
        x = torch.randn((5, 6))
        y = torch.randn((1, 6))
        model(x=x, y=y)  # to check it works

        inputs = [dict(x=x, y=y), dict(x=torch.randn((7, 8)), y=torch.randn((1, 8)))]
        mi = ModelInputs(Model(), inputs)
        ds = mi.guess_dynamic_shapes()
        pprint.pprint(ds)

    **and and kwargs**

    .. runpython::
        :showcode:

        import pprint
        import torch
        from onnx_diagnostic.export import ModelInputs

        class Model(torch.nn.Module):
            def forward(self, x, y):
                return x + y


        model = Model()
        x = torch.randn((5, 6))
        y = torch.randn((1, 6))
        model(x, y=y)  # to check it works

        inputs = [((x,), dict(y=y)), ((torch.randn((7, 8)),), dict(y=torch.randn((1, 8))))]
        mi = ModelInputs(Model(), inputs)
        ds = mi.guess_dynamic_shapes()
        pprint.pprint(ds)

    :func:`torch.export.export` does not like dynamic shapes defined both as args and kwargs.
    kwargs must be used. ``move_to_kwargs`` modifies the inputs and the dynamic shapes
    to make the model and the given inputs exportable.

    .. runpython::
        :showcode:

        import pprint
        import torch
        from onnx_diagnostic.export import ModelInputs
        from onnx_diagnostic.helpers import string_type


        class Model(torch.nn.Module):
            def forward(self, x, y):
                return x + y


        model = Model()
        x = torch.randn((5, 6))
        y = torch.randn((1, 6))
        model(x, y=y)  # to check it works

        inputs = [((x,), dict(y=y)), ((torch.randn((7, 8)),), dict(y=torch.randn((1, 8))))]
        mi = ModelInputs(Model(), inputs)
        ds = mi.guess_dynamic_shapes()

        a, kw, nds = mi.move_to_kwargs(*mi.inputs[0], ds)
        print("moved args:", string_type(a, with_shape=True))
        print("moved kwargs:", string_type(kw, with_shape=True))
        print("dynamic shapes:")
        pprint.pprint(nds)
    """

    def __init__(
        self,
        model: torch.nn.Module,
        inputs: Union[
            List[Tuple[Any, ...]],
            List[Dict[str, Any]],
            List[Tuple[Tuple[Any, ...], Dict[str, Any]]],
        ],
        level: int = 0,
        method_name: str = "forward",
        name: str = "main",
    ):
        assert isinstance(model, torch.nn.Module) or inspect.ismodule(
            model
        ), f"unexpected type for model={type(model)}, it must be a torch.nn.Module"
        assert name, (
            f"name={name!r} cannot be empty this string is used to "
            f"display meaningful error messages"
        )
        self.name = name
        self.model = model
        self.level = level
        self.method_name = method_name
        self.forward = getattr(model, method_name)
        self.signature = inspect.signature(self.forward)

        # information about the signature
        self.forward_parameter_names = set(
            p.name
            for p in self.signature.parameters.values()
            if p.kind not in {p.VAR_POSITIONAL, p.VAR_KEYWORD}
        )
        self.forward_ordered_parameter_names = list(self.signature.parameters)
        self.forward_positioned_parameter_names = [
            p.name
            for p in self.signature.parameters.values()
            if p.kind in (p.VAR_POSITIONAL, p.POSITIONAL_ONLY, p.POSITIONAL_OR_KEYWORD)
        ]
        names = [
            p.name for p in self.signature.parameters.values() if p.kind == p.VAR_POSITIONAL
        ]
        self.forward_args = names[0] if names else None
        names = [p.name for p in self.signature.parameters.values() if p.kind == p.VAR_KEYWORD]
        self.forward_kwargs = names[0] if names else None
        self.forward_custom_op_schema = None
        self.forward_need_serialization = False
        self.forward_fill_kwargs = bool(self.forward_kwargs)
        assert not isinstance(
            model, (torch.nn.ModuleList, torch.nn.ModuleDict)
        ), f"ModuleList or ModuleDict should not be traced: {type(model)}"

        # process the inputs
        self.inputs = self.process_inputs(inputs)

    def process_inputs(
        self,
        inputs: Union[
            List[Tuple[Any, ...]],
            List[Dict[str, Any]],
            List[Tuple[Tuple[Any, ...], Dict[str, Any]]],
        ],
    ) -> List[Tuple[Tuple[Any, ...], Dict[str, Any]]]:
        """
        Transforms a list of valid inputs, list of args, list of kwargs or list of both
        into a list of (args, kwargs).
        """
        if not isinstance(inputs, list):
            raise ValueError(
                f"inputs should be specified as a list of sets of "
                f"inputs but type(inputs) is {type(inputs)}"
            )
        new_inputs = []
        for i, inp in enumerate(inputs):
            if (
                isinstance(inp, tuple)
                and len(inp) == 2
                and isinstance(inp[0], tuple)
                and isinstance(inp[1], dict)
            ):
                new_inputs.append(inp)
                continue
            if isinstance(inp, tuple):
                new_inputs.append((inp, {}))
                continue
            if isinstance(inp, dict):
                new_inputs.append(((), inp))
                continue
            raise ValueError(f"Unable to interpret inputs {i}: {string_type(inp)}")
        return new_inputs

    @property
    def true_model_name(self) -> str:
        "Returns class name or module name."
        return (
            self.model.__class__.__name__
            if isinstance(self.model, torch.nn.Module)
            else self.model.__name__
        )

    @property
    def full_name(self) -> str:
        "Returns a name and class name."
        if self.method_name == "forward":
            return f"{self.name}:{self.true_model_name}"
        return f"{self.name}:{self.true_model_name}.{self.method_name}"

    @property
    def module_name_type(self):
        "Returns name and module type."
        if self.method_name == "forward":
            return f"type({self.name})={self.true_model_name}"
        return f"type({self.name})={self.true_model_name}.{self.method_name}"

    def guess_dynamic_dimensions(self, *tensors) -> Dict[int, Any]:
        """Infers the dynamic dimension from multiple shapes."""
        if len(tensors) == 1:
            return {}
        shapes = [t.shape for t in tensors]
        set_length = set(len(s) for s in shapes)
        assert len(set_length) == 1, (
            f"Shapes can be different but not ranks possible shapes={set_length} "
            f"shapes={shapes} for module {self.name!r}, "
            f"class={self.true_model_name!r}"
        )
        dynamic: Any = torch.export.Dim.DYNAMIC  # type: ignore
        rk = set_length.pop()
        res = {}
        for i in range(rk):
            set_dim = set(s[i] for s in shapes)
            if len(set_dim) > 1:
                res[i] = dynamic
                continue
            if set_dim == {0}:
                # It is unexpected to find a null dimension. Let's replace it by a dynamic one.
                res[i] = dynamic
                continue
        return res

    def guess_dynamic_shape_object(self, *objs: Any, msg: Optional[Callable] = None) -> Any:
        """Guesses the dynamic shapes for one argument."""
        if len(objs) == 0:
            return None
        set_types = set(type(o) for o in objs)
        assert (
            len(set_types) == 1
        ), f"Unexpected variety of input type {set_types}{msg() if msg else ''})"
        obj = objs[0]
        if obj is None:
            return None
        if isinstance(obj, (bool, int, float, str)):
            return None
        if isinstance(obj, (torch.Tensor, np.ndarray)):
            return self.guess_dynamic_dimensions(*objs)

        if isinstance(obj, tuple):
            kl = set(len(o) for o in objs)
            assert (
                len(kl) == 1
            ), f"Unexpected variety of tuple lengths {kl}{msg() if msg else ''}"
            shapes: Any = []
            for i in range(kl.pop()):
                shapes.append(self.guess_dynamic_shape_object(*[o[i] for o in objs]))
            return tuple(shapes)

        if isinstance(obj, list):
            kl = set(len(o) for o in objs)
            assert (
                len(kl) == 1
            ), f"Unexpected variety of list lengths {kl}{msg() if msg else ''}"
            shapes = []
            for i in range(kl.pop()):
                shapes.append(self.guess_dynamic_shape_object(*[o[i] for o in objs]))
            return shapes

        if isinstance(obj, dict):
            kl = set(len(o) for o in objs)
            assert (
                len(kl) == 1
            ), f"Unexpected variety of dict lengths {kl}{msg() if msg else ''}"
            shapes = {}
            for i in obj:
                shapes[i] = self.guess_dynamic_shape_object(*[o[i] for o in objs])
            return shapes

        if obj.__class__.__name__ == "DynamicCache":
            kc = set(len(o.key_cache) for o in objs)
            assert (
                len(kc) == 1
            ), f"All attribute 'key_cache' should have the same length but found {kc}"
            vc = set(len(o.value_cache) for o in objs)
            assert (
                len(vc) == 1
            ), f"All attribute 'value_cache' should have the same length but found {vc}"
            key_cache = []
            for i in range(kc.pop()):
                key_cache.append(
                    self.guess_dynamic_dimensions(*[o.key_cache[i] for o in objs])
                )
            value_cache = []
            for i in range(vc.pop()):
                value_cache.append(
                    self.guess_dynamic_dimensions(*[o.value_cache[i] for o in objs])
                )
            return [key_cache, value_cache]

        raise NotImplementedError(
            f"Unable to build dynamic shapes for type {set_types.pop()}: "
            f"{string_type(objs)}{msg() if msg else ''} in {self.module_name_type}"
        )

    def guess_dynamic_shapes(self) -> DYNAMIC_SHAPES:
        """
        Guesses the dynamic shapes for that module from two execution.
        If there is only one execution, then that would be static dimensions.
        """
        if len(self.inputs) == 0:
            # No inputs, unable to guess.
            return (tuple(), {})
        if len(self.inputs) == 1:
            # No dynamic shapes.
            return tuple(self.guess_dynamic_shape_object(a) for a in self.inputs[0][0]), {
                k: self.guess_dynamic_shape_object(v) for k, v in self.inputs[0][1].items()
            }

        # Otherwise.
        s1 = set(len(i[0]) for i in self.inputs)
        assert (
            len(s1) == 1
        ), f"Different numbers of positional arguments {s1} for {self.full_name}"
        s2 = set(tuple(sorted(set(i[1]))) for i in self.inputs)
        assert len(s2) == 1, f"Different named arguments {s2} for {self.full_name}"
        args = []
        kwargs = {}
        for i in range(s1.pop()):
            objs = [_[0][i] for _ in self.inputs]
            args.append(
                self.guess_dynamic_shape_object(*objs, msg=lambda i=i: f" failing input {i}")
            )
        names = s2.pop()
        for name in names:
            assert name not in {"_diag", "verbose"}, (
                f"{self.full_name}: unexpected parameter {name!r}, names={names}"
                f"\ninputs[0]={string_type(self.inputs[0], with_shape=True)}"
                f"\ninputs[1]={string_type(self.inputs[1], with_shape=True)}"
            )

            objs = [_[1][name] for _ in self.inputs]
            kwargs[name] = self.guess_dynamic_shape_object(
                *objs, msg=lambda name=name: f" failing input {name!r}"
            )
        return tuple(args), kwargs

    def move_to_kwargs(
        self,
        args: Tuple[Any, ...],
        kwargs: Dict[str, Any],
        dynamic_shapes: Tuple[Tuple[Any, ...], Dict[str, Any]],
    ) -> Tuple[Tuple[Any, ...], Dict[str, Any], DYNAMIC_SHAPES]:
        """
        Uses the signatures to move positional arguments (args) to named arguments (kwargs)
        with the corresponding dynamic shapes.
        *kwargs*, *dynamic_shapes* are modified inplace.
        """
        sig = self.signature
        arg_dyn, kw_dyn = dynamic_shapes
        for i, p in enumerate(sig.parameters):
            if i >= len(arg_dyn):
                break
            kw_dyn[p] = arg_dyn[i]
        if self.forward_kwargs:
            kdw = {}
            for k, v in kw_dyn.items():
                if k not in self.forward_parameter_names:
                    kdw[k] = v
            if kdw:
                for k in kdw:
                    del kw_dyn[k]
                kw_dyn[self.forward_kwargs] = kdw

            # Let's reorder as it seems to matter later
            # in the shape inference algorithm.
            _kwargs = kwargs
            kwargs = {}
            _kw_dyn = kw_dyn
            kw_dyn = {}
            for name in self.forward_ordered_parameter_names:
                if name in _kwargs:
                    kwargs[name] = _kwargs[name]
                if name in _kw_dyn:
                    kw_dyn[name] = _kw_dyn[name]
            for k in _kwargs:
                if k not in kwargs:
                    # Then it is part of **kwargs.
                    kwargs[k] = _kwargs[k]
            assert len(kw_dyn) == len(_kw_dyn), (
                f"{self.full_name}: unexpected mismatch between _kw_dyn={set(_kw_dyn)} "
                f"and kw_dyn={set(kw_dyn)}, "
                f"forward_ordered_parameter_names={self.forward_ordered_parameter_names}"
            )
            assert len(kwargs) == len(_kwargs), (
                f"{self.full_name}: unexpected mismatch between _kwargs={set(_kwargs)} "
                f"and kwargs={set(kwargs)}, "
                f"forward_ordered_parameter_names={self.forward_ordered_parameter_names}"
            )
        return args, kwargs, (tuple(), kw_dyn)

    def validate_inputs_for_export(
        self, dynamic_shapes: Optional[DYNAMIC_SHAPES] = None
<<<<<<< HEAD
    ) -> List[List[str]]:
=======
    ) -> List[List[Union[int, str]]]:
>>>>>>> abbcc6bc
        """
        Validates the inputs the class contains for the given dynamic shapes.
        If not specified, the dynamic_shapes are guessed.

        :param dynamic_shapes: dynamic shapes to validate
        :return: a list of lists, every list contains the path the invalid dimension
        """
        if dynamic_shapes is None:
            if len(self.inputs) == 1:
<<<<<<< HEAD
                return True
=======
                return []
>>>>>>> abbcc6bc
            dyn_shapes = self.guess_dynamic_shapes()
        return [CoupleInputsDynamicShapes(*i, dyn_shapes).invalid_paths() for i in self.inputs]


class CoupleInputsDynamicShapes:
    """
    Pair inputs / dynamic shapes.
<<<<<<< HEAD
    """

    def __init__(
        self, args: Tuple[Any, ...], kwargs: Dict[str, Any], dynamic_shapes: DYNAMIC_SHAPES
=======

    :param args: positional arguments
    :param kwargs: named arguments
    :param dynamic_shapes: dynamic shapes
    :param args_names: if both args and kwargs are not empty, then
        dynamic shapes must be a dictionary, and positional must be added
        to the named arguments. Arguments names or a module must be given
        in that case.
    """

    def __init__(
        self,
        args: Tuple[Any, ...],
        kwargs: Dict[str, Any],
        dynamic_shapes: DYNAMIC_SHAPES,
        args_names: Optional[Union[torch.nn.Module, List[str]]] = None,
>>>>>>> abbcc6bc
    ):
        self.args = args
        self.kwargs = kwargs
        self.dynamic_shapes = dynamic_shapes
<<<<<<< HEAD
=======
        self.args_names = args_names
>>>>>>> abbcc6bc

    def __str__(self) -> str:
        return "\n".join(
            [
                f"{self.__class__.__name__}(",
                f"    args={string_type(self.args, with_shape=True)},"
                f"    kwargs={string_type(self.kwargs, with_shape=True)},"
                f"    dynamic_shapes={string_type(self.dynamic_shapes, with_shape=True)},"
                f")",
            ]
        )

    def invalid_paths(self) -> List[Union[str, int]]:
        """
        Tells the inputs are valid based on the dynamic shapes definition.
        The method assumes that all custom classes can be serialized.
        If some patches were applied to export, they should enabled while
        calling this method if the inputs contains such classes.

        The function checks that a dynamic dimension does not receive a value
        of 0 or 1. It returns a list of invalid path.
        """
        if not self.args:
            assert isinstance(self.kwargs, dict) and isinstance(self.dynamic_shapes, dict), (
                f"Type mismatch, args={string_type(self.args)} and "
                f"dynamic_shapes={self.dynamic_shapes} should have the same type."
            )
            return list(self._valid_shapes(self.kwargs, self.dynamic_shapes))
        if not self.kwargs:
            assert isinstance(self.args, tuple) and isinstance(self.dynamic_shapes, tuple), (
                f"Type mismatch, args={string_type(self.args)} and "
                f"dynamic_shapes={self.dynamic_shapes} should have the same type."
            )
            return list(self._valid_shapes(self.args, self.dynamic_shapes))
<<<<<<< HEAD
        raise NotImplementedError("args and kwargs are filled, it is not implemented yet.")
=======

        assert isinstance(self.dynamic_shapes, dict), (
            f"Both positional and named arguments (args and kwargs) are filled. "
            f"dynamic shapes must a dictionary not {type(self.dynamic_shapes)}"
        )
        if not self.args_names and set(self.dynamic_shapes) & set(self.kwargs) == set(
            self.dynamic_shapes
        ):
            # No dynamic shapes for the positional arguments.
            return list(self._valid_shapes(self.kwargs, self.dynamic_shapes))

        if isinstance(self.args_names, list):
            if not set(self.args_names) & set(self.dynamic_shapes):
                # No dynamic shapes for the positional arguments.
                return list(self._valid_shapes(self.kwargs, self.dynamic_shapes))

            assert self.args_names, (
                "args and kwargs are filled, then args_names must be specified in "
                "the constructor to move positional arguments to named arguments."
            )
            assert len(self.args) <= len(self.args_names), (
                f"There are {len(self.args)} positional arguments "
                f"but only {len(self.args_names)} names. "
                f"args={string_type(self.args, with_shape=True)}, args_name={self.args_names}"
            )
            kwargs = dict(zip(self.args_names, self.args))
            kwargs.update(self.kwargs)
            return list(self._valid_shapes(kwargs, self.dynamic_shapes))

        raise NotImplementedError(
            f"Not yet implemented when args is filled, "
            f"kwargs as well but args_names is {type(self.args_names)}"
        )
>>>>>>> abbcc6bc

    @classmethod
    def _valid_shapes(
        cls, inputs: Any, ds: Any, prefix: Tuple[Union[int, str], ...] = ()
    ) -> Iterable:
        assert all(isinstance(i, (int, str)) for i in prefix), f"Unexpected prefix {prefix}"
        if isinstance(inputs, torch.Tensor):
            assert isinstance(ds, dict) and all(
                isinstance(s, int) for s in ds
            ), f"Unexpected types, inputs is a Tensor but ds={ds}, prefix={prefix}"
            for i, d in enumerate(inputs.shape):
                if i in ds and not isinstance(ds[i], int):
                    # dynamic then
                    if d in {0, 1}:
                        # export issues for sure
                        yield (*prefix, f"[{i}]")
        else:
            if isinstance(inputs, (int, float, str)):
                pass
            elif isinstance(inputs, (tuple, list, dict)):
                assert type(ds) is type(inputs), (
                    f"Type mismatch between inputs {type(inputs)} "
                    f"and ds={type(ds)}, prefix={prefix!r}"
                )
                assert len(ds) == len(inputs), (
                    f"Length mismatch between inputs {len(inputs)} "
                    f"and ds={len(ds)}, prefix={prefix!r}\n"
                    f"inputs={string_type(inputs, with_shape=True)}, ds={ds}"
                )
                if isinstance(inputs, (tuple, list)):
                    for ind, (i, d) in enumerate(zip(inputs, ds)):
                        for path in cls._valid_shapes(i, d, prefix=(*prefix, ind)):
                            yield path
                else:
                    assert set(inputs) == set(ds), (
                        f"Keys mismatch between inputs {set(inputs)} "
                        f"and ds={set(ds)}, prefix={prefix!r}"
                    )
                    for k, v in inputs.items():
                        for path in cls._valid_shapes(v, ds[k], prefix=(*prefix, k)):
                            yield path
            else:
                # A custom class.
<<<<<<< HEAD
=======
                assert inputs.__class__ in torch.utils._pytree.SUPPORTED_NODES, (
                    f"Class {inputs.__class__.__name__!r} was not registered using "
                    f"torch.utils._pytree.register_pytree_node, it is not possible to "
                    f"map this class with the given dynamic shapes."
                )
>>>>>>> abbcc6bc
                flat, _spec = torch.utils._pytree.tree_flatten(inputs)
                for path in cls._valid_shapes(
                    flat, ds, prefix=(*prefix, inputs.__class__.__name__)
                ):
                    yield path<|MERGE_RESOLUTION|>--- conflicted
+++ resolved
@@ -437,11 +437,7 @@
 
     def validate_inputs_for_export(
         self, dynamic_shapes: Optional[DYNAMIC_SHAPES] = None
-<<<<<<< HEAD
-    ) -> List[List[str]]:
-=======
     ) -> List[List[Union[int, str]]]:
->>>>>>> abbcc6bc
         """
         Validates the inputs the class contains for the given dynamic shapes.
         If not specified, the dynamic_shapes are guessed.
@@ -451,11 +447,7 @@
         """
         if dynamic_shapes is None:
             if len(self.inputs) == 1:
-<<<<<<< HEAD
-                return True
-=======
                 return []
->>>>>>> abbcc6bc
             dyn_shapes = self.guess_dynamic_shapes()
         return [CoupleInputsDynamicShapes(*i, dyn_shapes).invalid_paths() for i in self.inputs]
 
@@ -463,12 +455,6 @@
 class CoupleInputsDynamicShapes:
     """
     Pair inputs / dynamic shapes.
-<<<<<<< HEAD
-    """
-
-    def __init__(
-        self, args: Tuple[Any, ...], kwargs: Dict[str, Any], dynamic_shapes: DYNAMIC_SHAPES
-=======
 
     :param args: positional arguments
     :param kwargs: named arguments
@@ -485,15 +471,11 @@
         kwargs: Dict[str, Any],
         dynamic_shapes: DYNAMIC_SHAPES,
         args_names: Optional[Union[torch.nn.Module, List[str]]] = None,
->>>>>>> abbcc6bc
     ):
         self.args = args
         self.kwargs = kwargs
         self.dynamic_shapes = dynamic_shapes
-<<<<<<< HEAD
-=======
         self.args_names = args_names
->>>>>>> abbcc6bc
 
     def __str__(self) -> str:
         return "\n".join(
@@ -528,9 +510,6 @@
                 f"dynamic_shapes={self.dynamic_shapes} should have the same type."
             )
             return list(self._valid_shapes(self.args, self.dynamic_shapes))
-<<<<<<< HEAD
-        raise NotImplementedError("args and kwargs are filled, it is not implemented yet.")
-=======
 
         assert isinstance(self.dynamic_shapes, dict), (
             f"Both positional and named arguments (args and kwargs) are filled. "
@@ -564,7 +543,6 @@
             f"Not yet implemented when args is filled, "
             f"kwargs as well but args_names is {type(self.args_names)}"
         )
->>>>>>> abbcc6bc
 
     @classmethod
     def _valid_shapes(
@@ -608,14 +586,11 @@
                             yield path
             else:
                 # A custom class.
-<<<<<<< HEAD
-=======
                 assert inputs.__class__ in torch.utils._pytree.SUPPORTED_NODES, (
                     f"Class {inputs.__class__.__name__!r} was not registered using "
                     f"torch.utils._pytree.register_pytree_node, it is not possible to "
                     f"map this class with the given dynamic shapes."
                 )
->>>>>>> abbcc6bc
                 flat, _spec = torch.utils._pytree.tree_flatten(inputs)
                 for path in cls._valid_shapes(
                     flat, ds, prefix=(*prefix, inputs.__class__.__name__)
