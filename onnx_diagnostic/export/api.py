--- conflicted
+++ resolved
@@ -16,11 +16,8 @@
     exporter: str = "onnx-dynamo",
     exporter_kwargs: Optional[Dict[str, Any]] = None,
     save_ep: Optional[str] = None,
-<<<<<<< HEAD
     optimize: bool = True,
-=======
     use_control_flow_dispatcher: bool = False,
->>>>>>> eccdc072
 ) -> Any:
     """
     Common API for exporters. By default, the models are optimized to use the
@@ -41,12 +38,9 @@
     :param exporter: exporter to use (``onnx-dynamo``, ``modelbuilder``, ``custom``)
     :param exporter_kwargs: additional parameters sent to the exporter
     :param save_ep: saves the exported program
-<<<<<<< HEAD
     :param optimize: optimizes the model
-=======
     :param use_control_flow_dispatcher: use the dispatcher created to supported
         custom loops (see :func:`onnx_diagnostic.export.control_flow.loop_for`)
->>>>>>> eccdc072
     :return: the output of the selected exporter, usually a structure including
         an onnx model
 
@@ -93,11 +87,8 @@
             large_model=True,
             output_dynamic_shapes=output_dynamic_shapes,
             export_options=ExportOptions(save_ep=save_ep),
-<<<<<<< HEAD
-            options=OptimizationOptions(patterns="default+onnxruntime" if optimize else None),
-=======
-            options=options,
->>>>>>> eccdc072
+            -options=OptimizationOptions(patterns="default+onnxruntime" if optimize else None),
+            -options=options,
             **(exporter_kwargs or {}),
             dispatcher=dispatcher if use_control_flow_dispatcher else None,
         )
