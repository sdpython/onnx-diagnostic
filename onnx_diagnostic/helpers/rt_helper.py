--- conflicted
+++ resolved
@@ -1,8 +1,5 @@
-<<<<<<< HEAD
 import json
 import os
-=======
->>>>>>> 6963db2c
 from typing import Any, Dict, List, Optional, Tuple, Union
 import numpy as np
 import onnx
