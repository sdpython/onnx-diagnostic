--- conflicted
+++ resolved
@@ -270,10 +270,6 @@
             inputs2=True,
             patch=True,
             rewrite=True,
-<<<<<<< HEAD
-=======
-            # model_options={"rope_scaling": {"rope_type": "dynamic", "factor": 10.0}},
->>>>>>> 094f23de
         )
         self.assertIsInstance(summary, dict)
         self.assertIsInstance(data, dict)
@@ -282,7 +278,6 @@
         op_types = set(n.op_type for n in onx.graph.node)
         self.assertIn("If", op_types)
 
-<<<<<<< HEAD
     @requires_torch("2.7")
     @hide_stdout()
     @ignore_warnings(FutureWarning)
@@ -306,8 +301,7 @@
         onx = onnx.load(onnx_filename)
         op_types = set(n.op_type for n in onx.graph.node)
         self.assertIn("If", op_types)
-=======
->>>>>>> 094f23de
+
 
 if __name__ == "__main__":
     unittest.main(verbosity=2)